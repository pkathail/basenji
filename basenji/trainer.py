--- conflicted
+++ resolved
@@ -559,7 +559,6 @@
           "step_size": self.step_size,
       }
 
-<<<<<<< HEAD
 class WarmUp(tf.keras.optimizers.schedules.LearningRateSchedule):
   """
   Applies a warmup schedule on a given learning rate decay schedule.
@@ -621,7 +620,7 @@
       "power": self.power,
       "name": self.name,
     }
-=======
+
 def safe_next(data_iter, retry=5, sleep=10):
   attempts = 0
   d = None
@@ -637,5 +636,4 @@
       # let it crash
       d = next(data_iter)
 
-  return d
->>>>>>> 4a6935f4
+  return d