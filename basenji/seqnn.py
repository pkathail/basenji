# Copyright 2017 Calico LLC
#
# Licensed under the Apache License, Version 2.0 (the "License");
# you may not use this file except in compliance with the License.
# You may obtain a copy of the License at
#
#     https://www.apache.org/licenses/LICENSE-2.0
#
# Unless required by applicable law or agreed to in writing, software
# distributed under the License is distributed on an "AS IS" BASIS,
# WITHOUT WARRANTIES OR CONDITIONS OF ANY KIND, either express or implied.
# See the License for the specific language governing permissions and
# limitations under the License.
# =========================================================================
from __future__ import print_function

import pdb
import sys
import time

from natsort import natsorted
import numpy as np
import tensorflow as tf
if tf.__version__[0] == '1':
  tf.compat.v1.enable_eager_execution()

from basenji import blocks
from basenji import layers
from basenji import metrics

class SeqNN():

  def __init__(self, params):
    self.set_defaults()
    for key, value in params.items():
      self.__setattr__(key, value)
    self.build_model()
    self.ensemble = None
    self.embed = None

  def set_defaults(self):
    # only necessary for my bespoke parameters
    # others are best defaulted closer to the source
    self.augment_rc = False
    self.augment_shift = 0

  def build_block(self, current, block_params):
    """Construct a SeqNN block.

    Args:

    Returns:
      current
    """
    block_args = {}

    # set global defaults
    global_vars = ['activation', 'batch_norm', 'bn_momentum',
      'l2_scale', 'l1_scale']
    for gv in global_vars:
      gv_value = getattr(self, gv, False)
      if gv_value:
        block_args[gv] = gv_value

    # extract name
    print(block_params)
    block_name = block_params['name']
    del block_params['name']

    # set remaining params
    block_args.update(block_params)

    # switch for block
    if block_name[0].islower():
      block_func = blocks.name_func[block_name]
      current = block_func(current, **block_args)

    else:
      block_func = blocks.keras_func[block_name]
      current = block_func(**block_args)(current)

    return current

  def build_model(self, save_reprs=False):
    ###################################################
    # inputs
    ###################################################
    sequence = tf.keras.Input(shape=(self.seq_length, 4), name='sequence')
    # self.genome = tf.keras.Input(shape=(1,), name='genome')
    current = sequence

    # augmentation
    if self.augment_rc:
      current, reverse_bool = layers.StochasticReverseComplement()(current)
    current = layers.StochasticShift(self.augment_shift)(current)

    ###################################################
    # build convolution blocks
    ###################################################
    for bi, block_params in enumerate(self.trunk):
      current = self.build_block(current, block_params)

    # final activation
    current = layers.activate(current, self.activation)

    # TEMP to include in the graph for model saving
    # genome_repeat = tf.keras.layers.RepeatVector(1024)(tf.cast(self.genome, tf.float32))
    # current = tf.keras.layers.Add()([current, genome_repeat])

    ###################################################
    # slice center (replace w/ Cropping1D?)
    ###################################################
    """
    current_length = current.shape[1]
    target_diff = self.target_length - current_length
    target_diff2 = target_diff // 2
    if target_diff2 < 0:
      print('Model over-pools to %d for target_length %d.' % \
        (current_length, self.target_length), file=sys.stderr)
      exit(1)
    elif target_diff2 > 0:
      current = layers.SliceCenter(
        left=target_diff2,
        right=current_length-target_diff2)(current)
    """
<<<<<<< HEAD

    if self.augment_rc: ### needs to be earlier for hic
      # transform back from reverse complement
      current = layers.SwitchReverse()([current, reverse_bool])

    trunk_output = current
    self.model_trunk = tf.keras.Model(inputs=sequence, outputs=trunk_output)
    print('done with trunk')

=======

    trunk_output = current
    self.model_trunk = tf.keras.Model(inputs=sequence, outputs=trunk_output)
>>>>>>> 27fad701

    ###################################################
    # heads
    ###################################################

    head_keys = natsorted([v for v in vars(self) if v.startswith('head')])
    self.heads = [getattr(self, hk) for hk in head_keys]

    self.head_output = []
    for hi, head in enumerate(self.heads):
      if not isinstance(head, list):
          head = [head]

      # reset to trunk output
      current = trunk_output

      # build blocks
      for bi, block_params in enumerate(head):
          current = self.build_block(current, block_params)
<<<<<<< HEAD
    

      # if clipping the final layer:
      clip_target = getattr(self, 'clip_target', False)
      if clip_target:
        print('clipping targets to:',clip_target)
        current = layers.Clip(clip_target[0],clip_target[1])(current)
=======

      if self.augment_rc:
        # transform back from reverse complement
        current = layers.SwitchReverse()([current, reverse_bool])

>>>>>>> 27fad701
      # save head output
      self.head_output.append(current)

    ###################################################
    # compile model(s)
    ###################################################
    # self.model = tf.keras.Model(inputs=sequence, outputs=self.preds)
    self.models = []
    for ho in self.head_output:
        self.models.append(tf.keras.Model(inputs=sequence, outputs=ho))
    self.model = self.models[0]
    print(self.model.summary())


  def build_embed(self, conv_layer_i):
    if conv_layer_i == -1:
      self.embed = tf.keras.Model(inputs=self.model.inputs,
                                  outputs=self.model.inputs)
    else:
      conv_layer = self.get_bn_layer(conv_layer_i)
      self.embed = tf.keras.Model(inputs=self.model.inputs,
                                  outputs=conv_layer.output)


  def build_ensemble(self, ensemble_rc=False, ensemble_shifts=[0]):
    """ Build ensemble of models computing on augmented input sequences. """
    if ensemble_rc or len(ensemble_shifts) > 1:
      # sequence input
      sequence = tf.keras.Input(shape=(self.seq_length, 4), name='sequence')
      sequences = [sequence]

      if len(ensemble_shifts) > 1:
        # generate shifted sequences
        sequences = layers.EnsembleShift(ensemble_shifts)(sequences)

      if ensemble_rc:
        # generate reverse complements and indicators
        sequences_rev = layers.EnsembleReverseComplement()(sequences)
      else:
        sequences_rev = [(seq,tf.constant(False)) for seq in sequences]

      # predict each sequence ### todo: this probably needs to change for hic
      preds = [layers.SwitchReverse(o)([self.model(seq), rp]) for (seq,rp) in sequences_rev]

      # create layer
      preds_avg = tf.keras.layers.Average()(preds)

      # create meta model
      self.ensemble = tf.keras.Model(inputs=sequence, outputs=preds_avg)


  def evaluate(self, seq_data, head_i=0, loss='poisson'):
    """ Evaluate model on SeqDataset. """
    # choose model
    if self.ensemble is None:
      model = self.models[head_i]
    else:
      model = self.ensemble

    # compile with dense metrics
    num_targets = self.model.output_shape[-1]
<<<<<<< HEAD
    model.compile(loss,
                  optimizer=tf.keras.optimizers.SGD(),
=======
    model.compile(optimizer=tf.keras.optimizers.SGD(),
                  loss=loss,
>>>>>>> 27fad701
                  metrics=[metrics.PearsonR(num_targets, summarize=False),
                           metrics.R2(num_targets, summarize=False)])

    # evaluate
    return model.evaluate(seq_data.dataset)

  def get_bn_layer(self, bn_layer_i):
    """ Return specified batch normalization layer. """
    bn_layers = [layer for layer in self.model.layers if layer.name.startswith('batch_normalization')]
    return bn_layers[bn_layer_i]

  def get_conv_layer(self, conv_layer_i):
    """ Return specified convolution layer. """
    conv_layers = [layer for layer in self.model.layers if layer.name.startswith('conv')]
    return conv_layers[conv_layer_i]
<<<<<<< HEAD


  def get_conv_weights(self, conv_layer_i):
    """ Return kernel weights for specified convolution layer. """
    conv_layer = self.get_conv_layer(conv_layer_i)
    weights = conv_layer.weights[0].numpy()
    weights = np.transpose(weights, [2,1,0])
    return weights


=======


  def get_conv_weights(self, conv_layer_i):
    """ Return kernel weights for specified convolution layer. """
    conv_layer = self.get_conv_layer(conv_layer_i)
    weights = conv_layer.weights[0].numpy()
    weights = np.transpose(weights, [2,1,0])
    return weights

  def num_targets(self, head_i=0):
    return self.models[head_i].output_shape[-1]

>>>>>>> 27fad701
  def predict(self, seq_data, head_i=0, **kwargs):
    """ Predict targets for SeqDataset. """
    # choose model
    if self.embed is not None:
      model = self.embed
    elif self.ensemble is not None:
      model = self.ensemble
    else:
      model = self.models[head_i]
<<<<<<< HEAD

    dataset = getattr(seq_data, 'dataset', None)
    if dataset is None:
      dataset = seq_data

    return model.predict(dataset, **kwargs)
=======

    dataset = getattr(seq_data, 'dataset', None)
    if dataset is None:
      dataset = seq_data
>>>>>>> 27fad701

    return model.predict(dataset, **kwargs)

<<<<<<< HEAD
=======

>>>>>>> 27fad701
  def restore(self, model_file, trunk=False):
    """ Restore weights from saved model. """
    if trunk:
      self.model_trunk.load_weights(model_file)
    else:
      self.model.load_weights(model_file)


  def save(self, model_file, trunk=False):
    if trunk:
      self.model_trunk.save(model_file)
    else:
      self.model.save(model_file)<|MERGE_RESOLUTION|>--- conflicted
+++ resolved
@@ -123,7 +123,6 @@
         left=target_diff2,
         right=current_length-target_diff2)(current)
     """
-<<<<<<< HEAD
 
     if self.augment_rc: ### needs to be earlier for hic
       # transform back from reverse complement
@@ -132,12 +131,6 @@
     trunk_output = current
     self.model_trunk = tf.keras.Model(inputs=sequence, outputs=trunk_output)
     print('done with trunk')
-
-=======
-
-    trunk_output = current
-    self.model_trunk = tf.keras.Model(inputs=sequence, outputs=trunk_output)
->>>>>>> 27fad701
 
     ###################################################
     # heads
@@ -157,21 +150,13 @@
       # build blocks
       for bi, block_params in enumerate(head):
           current = self.build_block(current, block_params)
-<<<<<<< HEAD
-    
 
       # if clipping the final layer:
       clip_target = getattr(self, 'clip_target', False)
       if clip_target:
         print('clipping targets to:',clip_target)
         current = layers.Clip(clip_target[0],clip_target[1])(current)
-=======
-
-      if self.augment_rc:
-        # transform back from reverse complement
-        current = layers.SwitchReverse()([current, reverse_bool])
-
->>>>>>> 27fad701
+
       # save head output
       self.head_output.append(current)
 
@@ -233,13 +218,8 @@
 
     # compile with dense metrics
     num_targets = self.model.output_shape[-1]
-<<<<<<< HEAD
-    model.compile(loss,
-                  optimizer=tf.keras.optimizers.SGD(),
-=======
     model.compile(optimizer=tf.keras.optimizers.SGD(),
                   loss=loss,
->>>>>>> 27fad701
                   metrics=[metrics.PearsonR(num_targets, summarize=False),
                            metrics.R2(num_targets, summarize=False)])
 
@@ -255,9 +235,7 @@
     """ Return specified convolution layer. """
     conv_layers = [layer for layer in self.model.layers if layer.name.startswith('conv')]
     return conv_layers[conv_layer_i]
-<<<<<<< HEAD
-
-
+                  
   def get_conv_weights(self, conv_layer_i):
     """ Return kernel weights for specified convolution layer. """
     conv_layer = self.get_conv_layer(conv_layer_i)
@@ -265,21 +243,9 @@
     weights = np.transpose(weights, [2,1,0])
     return weights
 
-
-=======
-
-
-  def get_conv_weights(self, conv_layer_i):
-    """ Return kernel weights for specified convolution layer. """
-    conv_layer = self.get_conv_layer(conv_layer_i)
-    weights = conv_layer.weights[0].numpy()
-    weights = np.transpose(weights, [2,1,0])
-    return weights
-
   def num_targets(self, head_i=0):
     return self.models[head_i].output_shape[-1]
-
->>>>>>> 27fad701
+                  
   def predict(self, seq_data, head_i=0, **kwargs):
     """ Predict targets for SeqDataset. """
     # choose model
@@ -289,26 +255,13 @@
       model = self.ensemble
     else:
       model = self.models[head_i]
-<<<<<<< HEAD
 
     dataset = getattr(seq_data, 'dataset', None)
     if dataset is None:
       dataset = seq_data
 
     return model.predict(dataset, **kwargs)
-=======
-
-    dataset = getattr(seq_data, 'dataset', None)
-    if dataset is None:
-      dataset = seq_data
->>>>>>> 27fad701
-
-    return model.predict(dataset, **kwargs)
-
-<<<<<<< HEAD
-=======
-
->>>>>>> 27fad701
+
   def restore(self, model_file, trunk=False):
     """ Restore weights from saved model. """
     if trunk:
